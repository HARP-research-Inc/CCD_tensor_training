from .categories import *
from src.regression import CPTensorRegression, TwoWordTensorRegression
#from .ann import ann

import torch
from sentence_transformers import SentenceTransformer
import spacy

"""
Models trained: 
- adv *
- aux 
- cconj adj 
- cconj noun
- cconj verb
- determiners *
- interjection
- prep aux
- prep verb
- pronoun
- sconj
- transitive verb *

"""

class NestedNetwork(torch.nn.Module):
	def __init__(self, parent: torch.nn.Module, child: torch.nn.Module):
		super().__init__()

		self.parent = parent
		self.child = child

	def forward(self, *inputs):
		return self.parent(self.child(*inputs))

class FunctionConjunction(torch.nn.Module):
	def __init__(self, coordinator: torch.nn.Module, children: list[torch.nn.Module]):
		super().__init__()

		self.coordinator = coordinator
		self.children = children

	def forward(self, *inputs):
		arr = self.children
		state = self.coordinator(arr[0](*inputs) if isinstance(arr[0], torch.nn.Module) else arr[0], arr[1](*inputs) if isinstance(arr[1], torch.nn.Module) else arr[1])
		arr = arr[2:]

		while arr:
			state = self.coordinator(state, arr[0](*inputs) if isinstance(arr[0], torch.nn.Module) else arr[0])
			arr = arr[1:]

		return state

class Spider(Box):
	"""
	DisCoCat Spider. Defined as a Box utilzing a composition
	function equivalent to the adposition "and", and equivalent in the 
	graphical calculus to a logical "and".
	"""
	def __init__(self, label, model_path):
		super().__init__(label, model_path)
		self.model_path = "cconj_adj_model"
		self.type = "spider"
		self.model = Box.model_cache.load_model(self.model_path, "and", n=2)
		self.embedding_state = None
	
	def forward_helper(self):

		for packet in self.packets:
			if type(packet[1]) is not torch.Tensor:
				raise ValueError(f"Expected a torch.Tensor for packet, got {type(packet[1])}")
			if self.embedding_state is None:
				self.embedding_state = packet[1]
			else:
				self.embedding_state = self.model(self.embedding_state, packet[1])
		
		if self.embedding_state is None:
			raise ValueError("No packets were processed, embedding state is None.") 
		
		return self.embedding_state

class Determiner(Box):
	def __init__(self, label: str, model_path: str):
		super().__init__(label, model_path)
		self.grammar = ['SELF', 'NOUN']
		self.type = "DET"
		self.model = Box.model_cache.load_ann((label, "det_model"), n=1)

	def forward_helper(self):
		"""
		returns the model
		"""
		print(f"Parsing determiner {self.label}...")
		return self.model

class Adverb(Box):
	def __init__(self, label: str, model_path: str):
		super().__init__(label, model_path)
		self.type = "ADV"
		self.grammar = ['SELF', 'VERB', '|', "SELF", "ADJ"]
		self.model = Box.model_cache.load_ann((label, "general_adv_model"), n=1)
	
	def forward_helper(self):
		"""
		returns the model
		"""
		return self.model

class Auxilliary(Box):
	def __init__(self, label: str, model_path: str):
		super().__init__(label, model_path)
		self.type = "AUX"
		self.grammar = ['SELF', 'VERB']
		self.model = Box.model_cache.load_ann((label, "aux_model"), n=1)
	
	def forward_helper(self):
		"""
		returns the model
		"""
		state_packets = [packet[1] for packet in self.packets if isinstance(packet[1], torch.Tensor)]

		if len(state_packets) == 1:
			output = self.model(state_packets[0])

			for packet in self.packets:
				if isinstance(packet[1], torch.nn.Module):
					output = packet[1](output)
			
			return output
		else:
			return self.model

class Interjection(Box):
	def __init__(self, label: str, model_path: str):
		super().__init__(label, model_path)
		self.type = "INTJ"
		self.grammar = ['SELF', 'SENTENCE']
		self.model = Box.model_cache.load_ann((label, "intj_model"), n=1)
	
	def forward_helper(self):
		"""
		returns the model
		"""
		return self.model

class Possessive(Box):
	"""

	"""
	def __init__(self, label: str, model_path: str):
		super().__init__(label, model_path)
		self.type = "PRON"
		self.grammar = ['SELF','NOUN']

		self.embedding_state = Box.model_cache.load_ann((label, "pron_model"), n=1)

	def forward_helper(self):
		return self.model

class Noun(Box):
	"""

	"""
	def __init__(self, label: str, model_path: str):
		super().__init__(label, model_path)
		self.type = "NOUN"
		self.grammar = ['ADJ','SELF']

		self.embedding_state = Box.model_cache.retrieve_BERT(label)

		self.inward_requirements: dict = {("ADJ", "0:inf"), ("PRON", "1:1")}

	def forward_helper(self):
		print(f"Parsing noun {self.label}...")

		for packet in self.packets:
			if isinstance(packet[1], torch.nn.Module):
				self.embedding_state = packet[1](self.embedding_state)
		
		return self.embedding_state

class VerbState(Box):
	"""

	"""
	def __init__(self, label: str, model_path: str):
		super().__init__(label, model_path)
		self.type = "STATE"
		self.grammar = ['PREP_MOD','SELF']

		self.embedding_state = Box.model_cache.retrieve_BERT(label)

		self.inward_requirements: dict = {("PREP_MOD", "0:inf")}

	def forward_helper(self):
		print(f"Parsing noun {self.label}...")

		for packet in self.packets:
			if isinstance(packet[1], torch.nn.Module):
				self.embedding_state = packet[1](self.embedding_state)
		
		return self.embedding_state

class Adjective(Box):
	"""

	"""
	def __init__(self, label: str, model_path: str):
		super().__init__(label, model_path)
		self.grammar = ['SELF', 'NOUN']
		self.type = "ADJ"
		self.model = Box.model_cache.load_ann((label, "adj_model"), n=1)
		self.inward_requirements: dict = {("ADV", "0:inf")}

	def forward_helper(self):
		"""
		returns the model
		"""

		#adv handling will be implemented when adv class is implemented
		return self.model

class Intransitive_Verb(Box):
	def __init__(self, label: str, model_path: str):
		super().__init__(label, model_path)
		self.grammar = ['NOUN', 'SELF', 'NOUN']
		self.type = "VERB"

		self.inward_requirements: dict = {("ADV", "0:inf"),
										  ("INTJ", "0:inf"), 
										 ("NOUN", "1:1")}
		self.model = Box.model_cache.load_ann((label, "intransitive_model"), n=1)
	
	def forward_helper(self):
		state_packets = [packet[1] for packet in self.packets if isinstance(packet[1], torch.Tensor)]

		print("intransitive packet length", len(self.packets))
		if len(state_packets) != 1:
			raise ValueError(f"Transitive verb {self.label} requires exactly one state packet, got {len(state_packets)}.")  
		
		output = self.model(state_packets[0])

		for packet in self.packets:
			if isinstance(packet[1], torch.nn.Module):
				output = packet[1](output)

		return output
		
	

class Transitive_Verb(Box):
	"""

	"""
	def __init__(self, label: str, model_path: str):
		super().__init__(label, model_path)
		self.grammar = ['NOUN', 'SELF', 'NOUN']
		self.type = "VERB"

		self.inward_requirements: dict = {("ADV", "0:inf"),
										  ("INTJ", "0:inf"), 
										 ("NOUN", "2:2")} 
		
		self.model = Box.model_cache.load_ann((label, "transitive_model"), n=2)

	def forward_helper(self):
		"""
		returns an embedding state after processing the NOUN packets.
		"""
		noun_packets = [packet[1] for packet in self.packets if packet[0] and not isinstance(packet[1], torch.nn.Module)]

		print("transitive packet length", len(self.packets))
		if len(noun_packets) != 2:
			raise ValueError(f"Transitive verb {self.label} requires exactly two NOUN packets, got {len(noun_packets)}.")  
		
		#noun packets at index 1 should be pytorch tensors
		output = self.model(noun_packets[0], noun_packets[1])

		####adverb stuff####
		for packet in self.packets:
			if isinstance(packet[1], torch.nn.Module):
				print("test")
				model:torch.nn.Module = packet[1]
				output = model(output)

		return output

class Linking_Verb(Box):
	"""

	"""
	def __init__(self, label: str, model_path: str):
		super().__init__(label, model_path)
		self.grammar = ['NOUN', 'SELF', 'ADP', '|', 'NOUN', 'SELF', 'ADJ']
		self.type = "VERB"
		
		self.model = Box.model_cache.load_ann((label, "aux_linking_model"), n=2)

	def forward_helper(self):
		"""
		returns an embedding state after processing the NOUN packets.
		"""
		word_packets = [packet[1] for packet in self.packets if packet[0] != "ADV"] #if packet[0] == "NOUN" or packet[0] == "ADJ" or packet[0] == "ADP"]
		adv_packets = [packet[1] for packet in self.packets if packet[0] == "ADV"]
		print([packet[0] for packet in self.packets])

		print("linking packet length", len(self.packets))
		if len(word_packets) != 2:
			raise ValueError(f"Linking verb {self.label} requires exactly two packets, got {len(word_packets)}.")  

		for i in range(len(word_packets)):
			if isinstance(word_packets[i], torch.nn.Module):
				word_packets[i] = word_packets[i](word_packets[i - 1])
		
		output = self.model(word_packets[0], word_packets[1])

		for packet in adv_packets:
			model:torch.nn.Module = packet
			output = model(output)

		return output

class Ditransitive_Verb(Box):
	"""

	"""
	def __init__(self, label: str, model_path: str):
		super().__init__(label, model_path)
		self.grammar = ['NOUN', 'SELF', 'NOUN']
		self.type = "VERB"

		self.inward_requirements: dict = {("ADV", "0:inf"),
										  ("INTJ", "0:inf"), 
										 ("NOUN", "3:3")} 
		
		self.model = Box.model_cache.load_ann((label, "ditransitive_model"), n=3)

	def forward_helper(self):
		"""
		returns an embedding state after processing the NOUN packets.
		"""
		noun_packets = [packet[1] for packet in self.packets if packet[0] == "NOUN"]

		print("ditransitive packet length", len(self.packets))
		if len(noun_packets) != 3:
			raise ValueError(f"Transitive verb {self.label} requires exactly three NOUN packets, got {len(noun_packets)}.")  
		
		#noun packets at index 1 should be pytorch tensors
		output = self.model(noun_packets[0], noun_packets[1], noun_packets[2])

		####adverb stuff####
		for packet in self.packets:
			if packet[0] == "ADV" or packet[0] == "INTJ":
				print("test")
				model:torch.nn.Module = packet[1]
				output = model(output)

		return output

class PrepositionHelper(Category):
	def __init__(self, label):
		super().__init__(label)

class Preposition(Box):
	def __init__(self, label: str, model_path: str):
		super().__init__(label, model_path)
		self.grammar = ['VERB', 'SELF', 'VERB', '|', 'AUX', 'SELF', 'NOUN', '|', 'NOUN', 'SELF', 'NOUN']
		self.type = "PREP"
		
		self.models = [Box.model_cache.load_ann((label, "prep_model"), n=2), Box.model_cache.load_ann((label, "prep_aux_model"), n=2), Box.model_cache.load_ann((label, "prep_verb_model"), n=2)]
		self.general_model = Box.model_cache.load_ann((label, "prep_noun_model"), n=1)

	def forward_helper(self):
		print(f"Parsing preposition {self.label}...")
		word_packets = [packet for packet in self.packets if isinstance(packet[1], torch.Tensor)]#if packet[0] == "NOUN" or packet[0] == "VERB" or packet[0] == "AUX"]
		print([packet[0] for packet in self.packets])

		print("packet length", len(word_packets), "out of", len(self.packets))

		#if len(word_packets) == 1:
		#	return self.general_model(word_packets[0][1])

		if len(word_packets) != 2:
			raise ValueError(f"Preposition {self.label} requires exactly two packets, got {len(word_packets)} from {len(self.packets)}.")  
		
		output = self.models[0](word_packets[0][1], word_packets[1][1]) if word_packets[0][0] == "NOUN" and word_packets[1][0] == "NOUN" \
			else self.models[1](word_packets[0][1], word_packets[1][1]) if word_packets[0][0] == "AUX" and word_packets[1][0] == "NOUN" \
			else self.models[2](word_packets[0][1], word_packets[1][1])

		return output

class PrepositionalModifier(Box):
	def __init__(self, label: str, model_path: str):
		super().__init__(label, model_path)
		self.grammar = ['SELF']
		self.type = "PREP_MOD"
		
		self.model = Box.model_cache.load_ann((label, "prep_prt_model"), n=1)

	def forward_helper(self):
		return self.model


class SubordinatingConjunction(Box):
	def __init__(self, label: str, model_path: str):
		super().__init__(label, model_path)
		self.grammar = ['SENTENCE', 'SELF', 'SENTENCE']
		self.type = "SCONJ"
		
		self.models = [Box.model_cache.load_ann((label, "general_sconj_model"), n=1), Box.model_cache.load_ann((label, "sconj_model"), n=2)]

	def forward_helper(self):
		word_packets = [packet[1] for packet in self.packets]

		print("packet length", len(self.packets))
		if len(word_packets) not in (1, 2):
			raise ValueError(f"Subordinating conjunction {self.label} requires exactly two packets, got {len(word_packets)} from {len(self.packets)}.")  
		
		if len(word_packets) == 1 and isinstance(word_packets[0], torch.nn.Module):
			return NestedNetwork(self.models[len(word_packets) - 1], word_packets[0])

		output = self.models[len(word_packets) - 1](*word_packets)
	
		return output
	
"""class Preposition(Box):
	def __init__(self, label: str, model_path: str):
		super().__init__(label, model_path)
		self.grammar = ['SELF', 'NOUN']
		self.type = "PREP"
		self.model = Box.model_cache.load_ann((label, "prep_noun_model"), n=1)

	def forward_helper(self):
		noun_packets = [packet[1] for packet in self.packets if packet[0] == "NOUN" or packet[0] == "VERB"]

		if len(noun_packets) != 1:
			raise ValueError(f"Preposition {self.label} requires exactly one NOUN packets, got {len(noun_packets)}.")  
		
		#noun packets at index 1 should be pytorch tensors
		output = self.model(noun_packets[0])

		return output"""

<<<<<<< HEAD
class Intransitive_Verb(Box):
	def __init__(self, label: str, model_path: str):
		super().__init__(label, model_path)
		self.grammar = ['NOUN', 'SELF', 'NOUN']
		self.type = "VERB"

		self.inward_requirements: dict = {("ADV", "0:inf"),
										  ("INTJ", "0:inf"), 
										 ("NOUN", "1:1")}
		self.model = Box.model_cache.load_ann((label, "intransitive_model"), n=1)
	
	def forward_helper(self):
		noun_packets = [packet[1] for packet in self.packets if isinstance(packet[1], torch.Tensor)]

		print("packet length", len(self.packets))
		if len(noun_packets) != 1:
			raise ValueError(f"Intransitive verb {self.label} requires exactly one NOUN packet, got {len(noun_packets)}.")  
		
		output = self.model(noun_packets[0])

		####adverb stuff####
		for packet in self.packets:
			if isinstance(packet[1], torch.nn.Module):
				model:torch.nn.Module = packet[1]
				output = model(output)

		return output

=======
>>>>>>> 5ce275b7
class Conjunction(Box):
	"""

	"""
	def __init__(self, label: str, model_path: str):
		super().__init__(label, model_path)
		self.grammar = ['VERB', 'SELF', 'VERB', '|', 'AUX', 'SELF', 'VERB', '|', 'NOUN', 'SELF', 'NOUN', '|', 'ADJ', 'SELF', 'ADJ']
		self.type = "CCONJ"
		
		self.models = [Box.model_cache.load_ann((label, "cconj_verb_model"), n=2), Box.model_cache.load_ann((label, "cconj_verb_model"), n=2), Box.model_cache.load_ann((label, "cconj_noun_model"), n=2), Box.model_cache.load_ann((label, "cconj_adj_model"), n=2)]

	def forward_helper(self):
		"""
		returns an embedding state after processing the NOUN packets.
		"""

		print(f"Parsing conjunction {self.label}...")
		word_packets = [packet[1] for packet in self.packets if isinstance(packet[1], torch.Tensor)]
		print([packet[0] for packet in self.packets])

		if any(isinstance(packet[1], torch.nn.Module) for packet in self.packets):
			return FunctionConjunction(self.models[3], [packet[1] for packet in self.packets])

		print("packet length", len(word_packets), "out of", len(self.packets))
		while len(word_packets) > 2:
			word_packets[1] = self.models[3](word_packets[0], word_packets[1])
			word_packets = word_packets[1:]
		
		output = self.models[0](word_packets[0], word_packets[1]) if word_packets[0] == "VERB" and word_packets[1] == "VERB" \
			else self.models[1](word_packets[0], word_packets[1]) if word_packets[0] == "AUX" and word_packets[1] == "VERB" \
			else self.models[2](word_packets[0], word_packets[1]) if word_packets[0] == "NOUN" and word_packets[1] == "NOUN" \
			else self.models[3](word_packets[0], word_packets[1])

		return output

	"""
	"PART OF SPEECH" DEFINITION PROBLEM...

	NEW PARTS OF SPEEC WILL BE DEFINED HERE



	VVVVVVVVVVVVVVVVVVVVVVVVVVVVVVVVVVVVVVV
	"""

class Box_Factory(object):
	"""
	Factory for creating boxes.
	"""
	def __init__(self, NLP: spacy.load, model_path, lenient = True):
		self.NLP = NLP
		self.model_path = model_path
		self.lenient = lenient

	def returns_state(self, token, feature):
		return self.is_linking_verb(token, feature) if feature == "AUX" else feature not in ["ADV", "AUX", "DET"]

	def is_linking_verb(self, token, feature: str): # set(['nsubj', 'prep']), set(['nsubj', 'attr']), set(['nsubj', 'acomp']), set(['acomp', 'ccomp']), set(['acomp', 'relcl']) 
		return feature in ["AUX", "VERB"] and (set(child.dep_ for child in token.children) in [set([relA, relB]) for relA in ['nsubj', 'acomp'] for relB in ['prep', 'attr', 'acomp', 'ccomp', 'relcl', 'xcomp']] or (feature == "AUX" and any("subj" in child.dep_ for child in token.children) and any(dep in child.dep_ for dep in ["aux", "attr", "relcl", "acomp"] for child in token.children)))

	def create_box(self, token: spacy.tokens.Token, feature: str):
		if token is not None:
			label = str(token.text).replace(',', '').lower()

		if feature == "spider":
			return Spider("SPIDER", self.model_path)
		elif feature == "bureaucrat":
			return Bureaucrat("REFERENCE")
		elif self.is_linking_verb(token, feature):
			print(token.text, "is linking verb because", [child.dep_ for child in token.children])
			return Linking_Verb(label, self.model_path)
		elif feature == "PRON" and any(child.dep_ == "poss" for child in token.children):
			return Possessive(label, self.model_path)
		elif feature == "NOUN" or feature == "PROPN" or feature == "PRON" or feature == "NUM":
			return Noun(label, self.model_path)
		elif feature == "ADJ":
			return Adjective(label, self.model_path)
		elif feature == "VERB":
			nsubj, dobj, dative = (None, None, None)
			for child in token.children:
				if "subj" in child.dep_ or child.dep_ in ["nsubj", "nsubjpass", "attr", "relcl"]:
					nsubj = child.text
				if child.dep_ in ["dobj", "expl"] or (child.dep_ == "ccomp" and self.returns_state(child, child.pos_)):
					dobj = child.text
				if child.dep_ == "dative":
					dative = child.text
			if not nsubj:
				if dobj:
					return Intransitive_Verb(label, self.model_path)
				else:
					#raise ValueError(f"Sanity check: verb {label} somehow has no subject.")
					return VerbState(label, self.model_path)
			else:
				if dobj and dative:
					return Ditransitive_Verb(label, self.model_path)
				elif dobj:
					return Transitive_Verb(label, self.model_path)
				else:
					return Intransitive_Verb(label, self.model_path)
		elif feature == "DET":
			return Determiner(label, self.model_path)
		elif feature == "ADV":
			return Adverb(label, self.model_path)
		elif feature == "INTJ":
			return Interjection(label, self.model_path)
		elif feature == "ADP" and len(list(token.children)) == 0:
			return PrepositionalModifier(label, self.model_path)
		elif feature == "ADP":
			return Preposition(label, self.model_path)
		elif feature == "SCONJ":
			return SubordinatingConjunction(label, self.model_path)
		elif feature == "AUX":
			return Auxilliary(label, self.model_path)
		elif feature == "CCONJ":
			return Conjunction(label, self.model_path)
		else:
			if self.lenient:
				return Box(label, self.model_path)
			else:
				raise ValueError(f"Unknown feature: {feature}")
	
	def set_lenient(self, value: bool):
		"""
		Sets the lenient mode of the factory.
		If lenient is True, unknown features will return a generic Box.
		If False, an error will be raised for unknown features.
		"""
		self.lenient = value
		return self
 
if __name__ == "__main__":
	factory = Box_Factory(spacy.load("en_core_web_trf"), "/mnt/ssd/user-workspaces/aidan-svc/CCD_tensor_training/")

	# tiny_discourse = Circuit("Tiny Discourse")

	for i in range(1000):
		test = factory.create_box(("Abbasid", "adj_model"), "ADJ")

		#print(i, type(test.model))
	

	# tiny_discourse.forward()

	# print(tiny_discourse)

<|MERGE_RESOLUTION|>--- conflicted
+++ resolved
@@ -441,7 +441,6 @@
 
 		return output"""
 
-<<<<<<< HEAD
 class Intransitive_Verb(Box):
 	def __init__(self, label: str, model_path: str):
 		super().__init__(label, model_path)
@@ -470,8 +469,7 @@
 
 		return output
 
-=======
->>>>>>> 5ce275b7
+
 class Conjunction(Box):
 	"""
 
